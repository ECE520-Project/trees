--- conflicted
+++ resolved
@@ -41,12 +41,8 @@
             right: None
         })))
     }
-<<<<<<< HEAD
 
     /// Insert a node, which will be called by [BinarySearchTree](struct.BinarySearchTree.html)
-=======
-    /// Insert a node 
->>>>>>> fb9352fc
     fn insert(&mut self, new_value: T) {
         if self.data == new_value {
             return
@@ -61,67 +57,34 @@
             }
         }
     }
-<<<<<<< HEAD
-
-    fn _delete_node_have_two_children(left: &RcRefBaseNode<T>) {
-        let right_min = left.borrow().right.as_ref().unwrap().borrow().min();
-        left.borrow_mut().delete(right_min);
-        left.borrow_mut().data = right_min;
-    }
-
-    fn _delete_right(&mut self, val: T) {
-        if let Some(right) = self.right.as_ref() {
-            if right.borrow().data == val {
-                if right.borrow().left.is_none() && right.borrow().right.is_none() {
-                    self.right = None;
-                } else if right.borrow().left.is_none() && !right.borrow().right.is_none() {
-                    self.right.take().map(|node| {
-                        self.right = node.borrow().right.clone()
-                    });
-                } else if !right.borrow().left.is_none() && right.borrow().right.is_none() {
-                    self.right.take().map(|node| {
-                        self.right = node.borrow().left.clone()
-                    });
-                } else {
-                    Self::_delete_node_have_two_children(right);
-                }
-            } else {
-                right.borrow_mut().delete(val);
-            }
-        }
-    }
-
-    fn _delete_left(&mut self, val: T) {
-        if let Some(left) = self.left.as_ref() {
-            if left.borrow().data == val {
-                if left.borrow().left.is_none() && left.borrow().right.is_none() {
-                    self.left = None;
-                } else if left.borrow().left.is_none() && !left.borrow().right.is_none() {
-                    self.left.take().map(|node| {
-                        self.left = node.borrow().right.clone()
-                    });
-                } else if !left.borrow().left.is_none() && left.borrow().right.is_none() {
-                    self.left.take().map(|node| {
-                        self.left = node.borrow().left.clone()
-                    });
-                } else {
-                    Self::_delete_node_have_two_children(left);
-                }
-            } else {
-                left.borrow_mut().delete(val);
-            }
-        }
-    }
-
-    /// Delete a node, which will be called by [BinarySearchTree](struct.BinarySearchTree.html)
-    fn delete(&mut self, val: T) {
-        match self.data.cmp(&val) {
-            Ordering::Greater => self._delete_left(val),
-            Ordering::Less => self._delete_right(val),
-            _ => panic!("impossible!"),
-        }
-    }
-=======
+
+// <<<<<<< tests
+//     fn _delete_node_have_two_children(left: &RcRefBaseNode<T>) {
+//         let right_min = left.borrow().right.as_ref().unwrap().borrow().min();
+//         left.borrow_mut().delete(right_min);
+//         left.borrow_mut().data = right_min;
+//     }
+
+//     fn _delete_right(&mut self, val: T) {
+//         if let Some(right) = self.right.as_ref() {
+//             if right.borrow().data == val {
+//                 if right.borrow().left.is_none() && right.borrow().right.is_none() {
+//                     self.right = None;
+//                 } else if right.borrow().left.is_none() && !right.borrow().right.is_none() {
+//                     self.right.take().map(|node| {
+//                         self.right = node.borrow().right.clone()
+//                     });
+//                 } else if !right.borrow().left.is_none() && right.borrow().right.is_none() {
+//                     self.right.take().map(|node| {
+//                         self.right = node.borrow().left.clone()
+//                     });
+//                 } else {
+//                     Self::_delete_node_have_two_children(right);
+//                 }
+//             } else {
+//                 right.borrow_mut().delete(val);
+// =======
+
     /// Delete a node 
     fn delete(current: &mut BaseNodeLink<T>, data: T) {
         if let Some(node) = current {
@@ -135,6 +98,38 @@
         }
     }
 
+// <<<<<<< tests
+//     fn _delete_left(&mut self, val: T) {
+//         if let Some(left) = self.left.as_ref() {
+//             if left.borrow().data == val {
+//                 if left.borrow().left.is_none() && left.borrow().right.is_none() {
+//                     self.left = None;
+//                 } else if left.borrow().left.is_none() && !left.borrow().right.is_none() {
+//                     self.left.take().map(|node| {
+//                         self.left = node.borrow().right.clone()
+//                     });
+//                 } else if !left.borrow().left.is_none() && left.borrow().right.is_none() {
+//                     self.left.take().map(|node| {
+//                         self.left = node.borrow().left.clone()
+//                     });
+//                 } else {
+//                     Self::_delete_node_have_two_children(left);
+//                 }
+//             } else {
+//                 left.borrow_mut().delete(val);
+//             }
+//         }
+//     }
+
+//     /// Delete a node, which will be called by [BinarySearchTree](struct.BinarySearchTree.html)
+//     fn delete(&mut self, val: T) {
+//         match self.data.cmp(&val) {
+//             Ordering::Greater => self._delete_left(val),
+//             Ordering::Less => self._delete_right(val),
+//             _ => panic!("impossible!"),
+//         }
+//     }
+// =======
     fn delete_node(current: &mut BaseNodeLink<T>) {
         if let Some(node) = current {
             if node.borrow_mut().right.is_some() {
@@ -166,7 +161,7 @@
             }
         }
     }
->>>>>>> fb9352fc
+// >>>>>>> main
 }
 
 /// An implementation of [Binary Search Tree](https://en.wikipedia.org/wiki/Binary_search_tree)
@@ -224,30 +219,33 @@
     /// bst.delete(1);
     /// ```
     pub fn delete(&mut self, val: T) {
-<<<<<<< HEAD
-        if self.root.is_none() {
-            return
-        } else {
-            if let Some(root) = self.root.as_ref() {
-                if root.borrow().data == val {
-                    if root.borrow().left.is_none() && root.borrow().right.is_none() {
-                        self.root = None;
-                    } else if root.borrow().left.is_none() && !root.borrow().right.is_none() {
-                        self.root.take().map(|node| {
-                            self.root = node.borrow().right.clone()
-                        });
-                    } else if !root.borrow().left.is_none() && root.borrow().right.is_none() {
-                        self.root.take().map(|node| {
-                            self.root = node.borrow().left.clone()
-                        });
-                    } else {
-                        BinarySearchTreeNode::_delete_node_have_two_children(root);
-                    }
-                } else {
-                    root.borrow_mut().delete(val);
-                }
-            }
-        }
+// <<<<<<< tests
+//         if self.root.is_none() {
+//             return
+//         } else {
+//             if let Some(root) = self.root.as_ref() {
+//                 if root.borrow().data == val {
+//                     if root.borrow().left.is_none() && root.borrow().right.is_none() {
+//                         self.root = None;
+//                     } else if root.borrow().left.is_none() && !root.borrow().right.is_none() {
+//                         self.root.take().map(|node| {
+//                             self.root = node.borrow().right.clone()
+//                         });
+//                     } else if !root.borrow().left.is_none() && root.borrow().right.is_none() {
+//                         self.root.take().map(|node| {
+//                             self.root = node.borrow().left.clone()
+//                         });
+//                     } else {
+//                         BinarySearchTreeNode::_delete_node_have_two_children(root);
+//                     }
+//                 } else {
+//                     root.borrow_mut().delete(val);
+//                 }
+//             }
+//         }
+// =======
+        BinarySearchTreeNode::delete(&mut self.root, val)
+// >>>>>>> main
     }
 }
 
@@ -353,8 +351,5 @@
         bst.delete(5);
         assert_eq!(bst.len(), 6);
         bst.print_inorder();
-=======
-        BinarySearchTreeNode::delete(&mut self.root, val)
->>>>>>> fb9352fc
     }
 }